# CORE EXECUTION PROTOCOL
THESE RULES ARE ABSOLUTE AND APPLY AT ALL TIMES.

### 1. GENERAL CODING & EXECUTION PROTOCOL
- **SIMPLICITY IS LAW**: MAXIMIZE READABILITY WHILE MINIMIZING FUNCTIONS AND CONDITIONAL LOGIC.
- **NO ERROR HANDLING**: DO NOT ATTEMPT ANY FORM OF ERROR SUPPRESSION. Scripts MUST fail loudly and immediately.
- **NO FALLBACKS OR ALTERNATIVE PATHS**.
- **NO EDGE CASE HANDLING**: UNLESS USER PROMPTS FOR IT.
- **RELATIVE PATHS ONLY**: NEVER use absolute paths in code.
- **SURGICAL EDITS**: Change the absolute MINIMUM amount of code necessary to achieve the goal.
- **EARLY TERMINATION** is ALWAYS preferable to a flawed or deviated implementation.

### 2. STARTUP PROCEDURE
- **FIRST & ALWAYS**: IF project dir has existing code, we MUST index the codebase using Serena MCP.
  `uvx --from git+https://github.com/oraios/serena index-project`

### 3. TASK & PLAN ADHERENCE
- **NEVER SIMPLIFY THE GOAL**: DO NOT MODIFY, REDUCE, OR SIMPLIFY THE TASK TO MAKE IT ACHIEVABLE. IF THE TASK AS SPECIFIED IS IMPOSSIBLE, YOU MUST TERMINATE.
- **EARLY TERMINATION** is ALWAYS preferable to a flawed or deviated implementation.
- **IMPLEMENTATION PLAN SAVING**: When exiting plan mode to begin implementation, ALWAYS save the implementation plan first as a markdown file in `./plans` directory. Create if missing.

### 4. LANGUAGE-SPECIFIC ENVIRONMENT & EXECUTION PROTOCOLS

<<<<<<< HEAD
#### 4A. PYTHON/CONDA ENVIRONMENT EXECUTION PROTOCOL
=======
### 3A. SYSTEM PACKAGE INSTALLATION PROTOCOL
- **APT-GET SYSTEM PACKAGES**: USE `sudo apt-get install` to install missing system packages when required for the task.
- **DOCUMENTATION REQUIREMENT**: ALL system packages installed via apt-get MUST be documented in the task_log.md under "SYSTEM PACKAGES INSTALLED".

### 3B. PYTHON/CONDA ENVIRONMENT EXECUTION PROTOCOL
>>>>>>> f9a76723
- **MANDATORY CONDA BINARY**:
  ALWAYS use the conda binary at `$CONDA_PREFIX/bin/conda` for all environment and script execution commands.
- **SCRIPT EXECUTION FORMAT**:
  ALWAYS execute Python scripts using the following format:
  ```bash
  ${CONDA_EXE:-conda} run --live-stream -n ENVIRONMENT_NAME python -u your_script.py [args]
  /vol/biomedic3/vj724/miniconda3/bin/conda run --live-stream -n ENVIRONMENT_NAME python -u your_script.py [args]
  ```
  - Replace `ENVIRONMENT_NAME` with the target conda environment.
  - Replace `your_script.py [args]` with the script and its arguments.
- **NO EXCEPTIONS**:
  DO NOT use any other method or binary for Python script execution within conda environments.
  DO NOT omit the `--live-stream` or `-u` flags under any circumstances.

<<<<<<< HEAD
- **PYTHON SPECIFIC PRACTICES**:
  **USE `dotenv`** to load `.env` files when required.
=======
### 3B. LONG-RUNNING SCRIPT PROTOCOL
- **TMUX SESSION REQUIREMENT**: Inform the user they must start a tmux session before running long scripts.
- **SMS NOTIFICATION**: Send an SMS notification to the user about the long-running script requirement.
- **NO EXCEPTIONS**: Do not proceed with long-running scripts outside of tmux sessions.
>>>>>>> f9a76723

### 5. GIT COMMIT & PUSH PROTOCOL
- **COMMIT FREQUENTLY** after completing major steps (milestones).
- **ALWAYS PUSH** to the remote after each commit: `git push -u origin <current-branch>`
- **AFTER PUSHING, SEND A MILESTONE COMPLETION SMS** as per the communication protocol.
- **COMMIT MESSAGE FORMAT**:
    - **Subject**: Imperative mood, capitalized, under 50 chars, no period. (e.g., `feat(thing): Add new thing`)
    - **Body**: Explain *what* and *why*, not how. Wrap at 72 chars. For new scripts, ALWAYS include an example usage command.

### 6. LOGGING & COMMUNICATION PROTOCOL
- **`task_log.md`**: UPDATE PROACTIVELY at every single checklist step. This is your primary on-disk communication channel. Create it if it does not exist.
- **COMPREHENSIVE DOCUMENTATION REQUIREMENT**: `task_log.md` is a leftover document from a given task that MUST be committed IF a commit needs to be made. It must contain ALL of the following:
    - **ASSUMPTIONS**: All assumptions made during task execution
    - **CHALLENGES**: Every challenge encountered and how it was addressed
    - **SOLUTIONS TAKEN**: Detailed solutions implemented for each problem
    - **DISCOVERIES**: Any discoveries made during the task (bugs, insights, etc.)
    - **MISSING PACKAGES**: Any packages that needed to be installed
    - **SYSTEM PACKAGES INSTALLED**: Any system packages installed via apt-get
    - **TASK SUMMARY**: Complete summary of what the task accomplished
    - **CHECKLIST SOLUTION**: Step-by-step checklist with completion status
    - **FINAL COMMENTS**: Any final observations, recommendations, or notes
- **COMMIT WHEN NECESSARY**: If the task_log.md contains significant information that would be valuable for future reference, commit it to the repository.
- **SEND USER TEXT AS CHECKLIST ITEM**: ALWAYS add 'Send user text' as an explicit checklist item to assure the user the text will be sent.
- **TWILIO SMS IS THE PRIMARY "CALL-BACK" MECHANISM**:
    - **SEND A TEXT AT THE END OF EVERY CHECKLIST**: A checklist represents a significant task. A text signals that this task is complete and your attention is needed.
    - **WHEN TO SEND**:
        1.  **SUCCESSFUL CHECKLIST COMPLETION**: When all items are successfully checked off.
        2.  **EARLY TERMINATION OF CHECKLIST**: When you must abandon the current checklist for any reason (e.g., you are stuck, the plan is flawed).
    - **MESSAGE CONTENT**: The text MUST contain a brief summary of the outcome (what was achieved or why termination occurred) so you are up-to-speed when you return.
    - **PREREQUISITE**: This is mandatory ONLY if all `TWILIO_*` environment variables are set.
    - **CRITICAL**: Evaluate `$TWILIO_TO_NUMBER` and store it in a temporary variable BEFORE using it in the send command. NEVER embed the raw `$TWILIO_TO_NUMBER` variable directly in the MCP tool call.
    - **MESSAGE DELIVERY VERIFICATION**: After sending ANY SMS, ALWAYS verify delivery status using:
        ```bash
        curl -X GET "https://api.twilio.com/2010-04-01/Accounts/$TWILIO_ACCOUNT_SID/Messages/[MESSAGE_SID].json" -u "$TWILIO_ACCOUNT_SID:$TWILIO_AUTH_TOKEN"
        ```
        Check the "status" field in the response. If status is "failed", retry with progressively shorter messages:
        1. First retry: "Task complete - [brief outcome]"
        2. Second retry: "Task done - [status]"
        3. Final retry: "Task complete"
        Continue until a message has status "delivered" or "sent".<|MERGE_RESOLUTION|>--- conflicted
+++ resolved
@@ -17,19 +17,10 @@
 ### 3. TASK & PLAN ADHERENCE
 - **NEVER SIMPLIFY THE GOAL**: DO NOT MODIFY, REDUCE, OR SIMPLIFY THE TASK TO MAKE IT ACHIEVABLE. IF THE TASK AS SPECIFIED IS IMPOSSIBLE, YOU MUST TERMINATE.
 - **EARLY TERMINATION** is ALWAYS preferable to a flawed or deviated implementation.
-- **IMPLEMENTATION PLAN SAVING**: When exiting plan mode to begin implementation, ALWAYS save the implementation plan first as a markdown file in `./plans` directory. Create if missing.
 
 ### 4. LANGUAGE-SPECIFIC ENVIRONMENT & EXECUTION PROTOCOLS
 
-<<<<<<< HEAD
 #### 4A. PYTHON/CONDA ENVIRONMENT EXECUTION PROTOCOL
-=======
-### 3A. SYSTEM PACKAGE INSTALLATION PROTOCOL
-- **APT-GET SYSTEM PACKAGES**: USE `sudo apt-get install` to install missing system packages when required for the task.
-- **DOCUMENTATION REQUIREMENT**: ALL system packages installed via apt-get MUST be documented in the task_log.md under "SYSTEM PACKAGES INSTALLED".
-
-### 3B. PYTHON/CONDA ENVIRONMENT EXECUTION PROTOCOL
->>>>>>> f9a76723
 - **MANDATORY CONDA BINARY**:
   ALWAYS use the conda binary at `$CONDA_PREFIX/bin/conda` for all environment and script execution commands.
 - **SCRIPT EXECUTION FORMAT**:
@@ -44,15 +35,8 @@
   DO NOT use any other method or binary for Python script execution within conda environments.
   DO NOT omit the `--live-stream` or `-u` flags under any circumstances.
 
-<<<<<<< HEAD
 - **PYTHON SPECIFIC PRACTICES**:
   **USE `dotenv`** to load `.env` files when required.
-=======
-### 3B. LONG-RUNNING SCRIPT PROTOCOL
-- **TMUX SESSION REQUIREMENT**: Inform the user they must start a tmux session before running long scripts.
-- **SMS NOTIFICATION**: Send an SMS notification to the user about the long-running script requirement.
-- **NO EXCEPTIONS**: Do not proceed with long-running scripts outside of tmux sessions.
->>>>>>> f9a76723
 
 ### 5. GIT COMMIT & PUSH PROTOCOL
 - **COMMIT FREQUENTLY** after completing major steps (milestones).
